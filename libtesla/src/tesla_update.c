/*-
 * Copyright (c) 2012 Jonathan Anderson
 * All rights reserved.
 *
 * This software was developed by SRI International and the University of
 * Cambridge Computer Laboratory under DARPA/AFRL contract (FA8750-10-C-0237)
 * ("CTSRD"), as part of the DARPA CRASH research programme.
 *
 * Redistribution and use in source and binary forms, with or without
 * modification, are permitted provided that the following conditions
 * are met:
 * 1. Redistributions of source code must retain the above copyright
 *    notice, this list of conditions and the following disclaimer.
 * 2. Redistributions in binary form must reproduce the above copyright
 *    notice, this list of conditions and the following disclaimer in the
 *    documentation and/or other materials provided with the distribution.
 *
 * THIS SOFTWARE IS PROVIDED BY THE AUTHOR AND CONTRIBUTORS ``AS IS'' AND
 * ANY EXPRESS OR IMPLIED WARRANTIES, INCLUDING, BUT NOT LIMITED TO, THE
 * IMPLIED WARRANTIES OF MERCHANTABILITY AND FITNESS FOR A PARTICULAR PURPOSE
 * ARE DISCLAIMED.  IN NO EVENT SHALL THE AUTHOR OR CONTRIBUTORS BE LIABLE
 * FOR ANY DIRECT, INDIRECT, INCIDENTAL, SPECIAL, EXEMPLARY, OR CONSEQUENTIAL
 * DAMAGES (INCLUDING, BUT NOT LIMITED TO, PROCUREMENT OF SUBSTITUTE GOODS
 * OR SERVICES; LOSS OF USE, DATA, OR PROFITS; OR BUSINESS INTERRUPTION)
 * HOWEVER CAUSED AND ON ANY THEORY OF LIABILITY, WHETHER IN CONTRACT, STRICT
 * LIABILITY, OR TORT (INCLUDING NEGLIGENCE OR OTHERWISE) ARISING IN ANY WAY
 * OUT OF THE USE OF THIS SOFTWARE, EVEN IF ADVISED OF THE POSSIBILITY OF
 * SUCH DAMAGE.
 *
 * $Id$
 */

#include "tesla_internal.h"
#include "tesla_key.h"

#ifndef _KERNEL
#include <stdbool.h>
#include <inttypes.h>
#endif


void
tesla_enter_context(enum tesla_context context,
	const struct tesla_lifetime_event *e,
	const struct tesla_key *k)
{
	assert(e != NULL);
	assert(k != NULL);
}


void
tesla_exit_context(enum tesla_context context,
	const struct tesla_lifetime_event *e,
	const struct tesla_key *k)
{
	assert(e != NULL);
	assert(k != NULL);
}


void
tesla_update_state(enum tesla_context tesla_context,
	const struct tesla_automaton *autom, uint32_t symbol,
	const struct tesla_key *pattern)
{
	const struct tesla_transitions *trans =
		autom->ta_transitions + symbol;

#ifndef NDEBUG
	/* We should never see with multiple <<init>> transitions. */
	int init_count = 0;
	for (uint32_t i = 0; i < trans->length; i++)
		if (trans->transitions[i].flags & TESLA_TRANS_INIT)
			init_count++;

	assert(init_count < 2);
#endif

	struct tesla_store *store;
	int ret = tesla_store_get(tesla_context, TESLA_MAX_CLASSES,
			TESLA_MAX_INSTANCES, &store);
	assert(ret == TESLA_SUCCESS);

	struct tesla_class *class;
	ret = tesla_class_get(store, autom, &class);
	assert(ret == TESLA_SUCCESS);

<<<<<<< HEAD
	print_class(class);


	// Has this class been initialised?
	const tesla_lifetime_event *init = autom->ta_init;
	int32_t inithash = init->tle_hash;
	tesla_initstate *initstate = NULL;

	for (uint32_t i = 0, len = store->ts_length; i < len; i++) {
		tesla_initstate *s = store->ts_init[(i + inithash) % len];

		// The hash bucket is empty => inconsistent hash table state.
		assert(s->tis_init.tle_repr != NULL);

		if (same_lifetime(&s->tis_init, init)) {
			initstate = s;
			break;
		}
	}

	assert(initstate != NULL);

	if (!initstate->tis_alive) {
		/*
		 * TODO(JA): once we register init events properly, call:
		 * ev_ignored(class, symbol, pattern);
		 */
	}


=======
>>>>>>> 8c71cad6
	// Did we match any instances?
	bool matched_something = false;

	// When we're done, do we need to clean up the class?
	bool cleanup_required = false;

	// Make space for cloning existing instances.
	size_t cloned = 0;
	const size_t max_clones = class->tc_free;
	struct clone_info {
		tesla_instance *old;
		const tesla_transition *transition;
	} clones[max_clones];

	// Iterate over existing instances, figure out what to do with each.
	int err = TESLA_SUCCESS;
	int expected = class->tc_limit - class->tc_free;
	for (uint32_t i = 0; expected > 0 && (i < class->tc_limit); i++) {
		assert(class->tc_instances != NULL);
		tesla_instance *inst = class->tc_instances + i;

		const tesla_transition *trigger = NULL;
		enum tesla_action_t action =
			tesla_action(inst, pattern, trans, &trigger);
		expected -= action == IGNORE ? 0 : 1;

		switch (action) {
		case FAIL:
			ev_bad_transition(class, inst, symbol);
			break;

		case IGNORE:
			// TODO(JA): this should become unreachable
			break;

		case UPDATE:
			if (have_transitions)
				ev_transition(class, inst, trigger);
			inst->ti_state = trigger->to;
			matched_something = true;

			if (trigger->flags & TESLA_TRANS_CLEANUP)
				ev_accept(class, inst);

			break;

		case FORK: {
			if (cloned >= max_clones) {
				err = TESLA_ERROR_ENOMEM;
				ev_err(autom, symbol, err, "too many clones");
				goto cleanup;
			}

			struct clone_info *clone = clones + cloned++;
			clone->old = inst;
			clone->transition = trigger;
			matched_something = true;
			break;
		}

		case JOIN:
#ifndef	NDEBUG
			{
			int target = -1;
			for (uint32_t j = 0; j < class->tc_limit; j++) {
				tesla_instance *t = class->tc_instances + j;
				if (t->ti_state == trigger->to) {
					target = j;
					break;
				}
			}
			assert(target >= 0);
			}
#endif
			tesla_instance_clear(inst);
			break;
		}

		if (trigger && (trigger->flags & TESLA_TRANS_CLEANUP))
			cleanup_required = true;
	}

	// Move any clones into the class.
	for (size_t i = 0; i < cloned; i++) {
		struct clone_info *c = clones + i;
		struct tesla_instance *clone;
		err = tesla_instance_clone(class, c->old, &clone);
		if (err != TESLA_SUCCESS) {
			ev_err(autom, symbol, err, "failed to clone instance");
			goto cleanup;
		}

		tesla_key new_name = *pattern;
		new_name.tk_mask &= c->transition->to_mask;
		err = tesla_key_union(&clone->ti_key, &new_name);
		if (err != TESLA_SUCCESS) {
			ev_err(autom, symbol, err, "failed to union keys");
			goto cleanup;
		}

		clone->ti_state = c->transition->to;

		ev_clone(class, c->old, clone, c->transition);

		if (c->transition->flags & TESLA_TRANS_CLEANUP)
			ev_accept(class, clone);
	}


	// Does this transition cause class instance initialisation?
	for (uint32_t i = 0; i < trans->length; i++) {
		const tesla_transition *t = trans->transitions + i;
		if (t->flags & TESLA_TRANS_INIT) {
			struct tesla_instance *inst;
			err = tesla_instance_new(class, pattern, t->to, &inst);
			if (err != TESLA_SUCCESS) {
				ev_err(autom, symbol, err,
					"failed to init instance");
				goto cleanup;
			}

			assert(tesla_instance_active(inst));

			matched_something = true;
			ev_new_instance(class, inst);
		}
	}

	if (!matched_something) {
		// If the class hasn't received any <<init>> events yet,
		// simply ignore the event: it is out of scope.
		if (class->tc_free == class->tc_limit)
			ev_ignored(class, symbol, pattern);

		// Otherwise, we ought to have matched something.
		else ev_no_instance(class, symbol, pattern);
	}

	// Does it cause class cleanup?
	if (cleanup_required)
		tesla_class_reset(class);

cleanup:
	tesla_class_put(class);
}

enum tesla_action_t
tesla_action(const tesla_instance *inst, const tesla_key *event_data,
	const tesla_transitions *trans, const tesla_transition* *trigger)
{
	assert(trigger != NULL);

	if (!tesla_instance_active(inst))
		return IGNORE;

	/*
	 * We allowed to ignore this instance if its name doesn't match
	 * any of the given transitions.
	 */
	bool ignore = true;

	for (size_t i = 0; i < trans->length; i++) {
		const tesla_transition *t = trans->transitions + i;

		if (t->from == inst->ti_state) {
			assert(inst->ti_key.tk_mask == t->from_mask);

			/*
			 * We need to match events against a pattern based on
			 * data from the event, but ignoring parts that are
			 * extraneous to this transition.
			 *
			 * For instance, if the event is 'foo(x,y) == z', we
			 * know what the values of x, y and z are, but the
			 * transition in question may only care about x and z:
			 * 'foo(x,*) == z'.
			 */
			tesla_key pattern = *event_data;
			pattern.tk_mask &= t->from_mask;

			/*
			 * Losing information implies a join
			 * (except during automaton instance cleanup).
			 */
			if (!SUBSET(t->from_mask, t->to_mask)
			    && ((t->flags & TESLA_TRANS_CLEANUP) == 0)) {
				*trigger = t;
				return JOIN;
			}

			/*
			 * Does the transition cause key data to be added
			 * to the instance's name?
			 */
			if (SUBSET(t->to_mask, t->from_mask)) {
				/*
				 * No: just just update the instance
				 *     if its (masked) name matches.
				 */
				tesla_key masked_name = inst->ti_key;
				masked_name.tk_mask &= pattern.tk_mask;

				if (tesla_key_matches(&pattern, &masked_name)) {
					*trigger = t;
					return UPDATE;
				}

			} else {
				/*
				 * Yes: we need to fork the generic instance
				 *      into a more specific one.
				 */
				if (tesla_key_matches(&pattern, &inst->ti_key)) {
					*trigger = t;
					return FORK;
				}
			}

			/*
			 * If we are in the right state but don't match on
			 * the pattern, even with a mask, move on to the
			 * next transition.
			 */
			continue;
		}

		/*
		 * We are not in the correct state for this transition, so
		 * we can't take it.
		 *
		 * If we match the pattern, however, it means that *some*
		 * transition must match; we are no longer allowed to ignore
		 * this instance.
		 */
		if (tesla_key_matches(event_data, &inst->ti_key))
			ignore = false;
	}

	if (ignore)
		return IGNORE;

	else
		return FAIL;
}<|MERGE_RESOLUTION|>--- conflicted
+++ resolved
@@ -86,9 +86,6 @@
 	ret = tesla_class_get(store, autom, &class);
 	assert(ret == TESLA_SUCCESS);
 
-<<<<<<< HEAD
-	print_class(class);
-
 
 	// Has this class been initialised?
 	const tesla_lifetime_event *init = autom->ta_init;
@@ -117,8 +114,6 @@
 	}
 
 
-=======
->>>>>>> 8c71cad6
 	// Did we match any instances?
 	bool matched_something = false;
 
