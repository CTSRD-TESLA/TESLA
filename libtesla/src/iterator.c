--- conflicted
+++ resolved
@@ -95,17 +95,6 @@
 		if (err != TESLA_SUCCESS)
 			return (err);
 
-<<<<<<< HEAD
-#ifndef NDEBUG
-			fprintf(stderr, "forking '");
-			print_key(&orig->ti_key);
-			fprintf(stderr, "' (state %td) to '", orig->ti_state);
-			print_key(&copy->ti_key);
-			fprintf(stderr, "'\n");
-#endif
-
-=======
->>>>>>> 890b2fd6
 		copy->ti_state = orig->ti_state;
 	}
 
